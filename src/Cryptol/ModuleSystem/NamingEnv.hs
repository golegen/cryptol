-- |
-- Module      :  $Header$
-- Copyright   :  (c) 2013-2015 Galois, Inc.
-- License     :  BSD3
-- Maintainer  :  cryptol@galois.com
-- Stability   :  provisional
-- Portability :  portable

{-# LANGUAGE DeriveGeneric #-}
{-# LANGUAGE FlexibleInstances #-}
{-# LANGUAGE FlexibleContexts #-}
{-# LANGUAGE RecordWildCards #-}
{-# LANGUAGE CPP #-}
{-# LANGUAGE DeriveTraversable #-}
{-# LANGUAGE DeriveFoldable #-}
{-# LANGUAGE DeriveFunctor #-}
{-# LANGUAGE PatternGuards #-}

module Cryptol.ModuleSystem.NamingEnv where

import Cryptol.ModuleSystem.Interface
import Cryptol.ModuleSystem.Name
import Cryptol.Parser.AST
import Cryptol.Parser.Position
import Cryptol.Utils.PP
import Cryptol.Utils.Panic (panic)

import Data.List (nub)
import Data.Maybe (catMaybes,fromMaybe)
import qualified Data.Map as Map
import qualified Data.Set as Set

import GHC.Generics (Generic)
import Control.DeepSeq

<<<<<<< HEAD
#if __GLASGOW_HASKELL__ < 710
import Control.Applicative (Applicative, (<$>), (<*>), pure)
import Data.Monoid (Monoid(..))
import Data.Foldable (Foldable,foldMap)
import Data.Traversable (Traversable,traverse)
#endif
=======
import Prelude ()
import Prelude.Compat
>>>>>>> ad3fdb4e


-- Naming Environment ----------------------------------------------------------

-- XXX The fixity environment should be removed, and Name should include fixity
-- information.
data NamingEnv = NamingEnv { neExprs :: Map.Map PName [Name]
                             -- ^ Expr renaming environment
                           , neTypes :: Map.Map PName [Name]
                             -- ^ Type renaming environment
                           , neFixity:: Map.Map Name Fixity
                             -- ^ Expression-level fixity environment
                           } deriving (Show, Generic)

instance NFData NamingEnv

instance Monoid NamingEnv where
  mempty        =
    NamingEnv { neExprs  = Map.empty
              , neTypes  = Map.empty
              , neFixity = Map.empty }

  -- NOTE: merging the fixity maps is a special case that just prefers the left
  -- entry, as they're already keyed by a name with a unique
  mappend l r   =
    NamingEnv { neExprs  = Map.unionWith merge (neExprs  l) (neExprs  r)
              , neTypes  = Map.unionWith merge (neTypes  l) (neTypes  r)
              , neFixity = Map.union           (neFixity l) (neFixity r) }

  mconcat envs  =
    NamingEnv { neExprs  = Map.unionsWith merge (map neExprs  envs)
              , neTypes  = Map.unionsWith merge (map neTypes  envs)
              , neFixity = Map.unions           (map neFixity envs) }

-- | Merge two name maps, collapsing cases where the entries are the same, and
-- producing conflicts otherwise.
merge :: [Name] -> [Name] -> [Name]
merge xs ys | xs == ys  = xs
            | otherwise = nub (xs ++ ys)


-- | Generate a mapping from 'Ident' to 'Name' for a given naming environment.
toPrimMap :: NamingEnv -> PrimMap
toPrimMap NamingEnv { .. } = PrimMap { .. }
  where
  primDecls = Map.fromList [ (nameIdent n,n) | ns <- Map.elems neExprs
                                             , n  <- ns ]
  primTypes = Map.fromList [ (nameIdent n,n) | ns <- Map.elems neTypes
                                             , n  <- ns ]


-- | Generate a display format based on a naming environment.
toNameDisp :: NamingEnv -> NameDisp
toNameDisp NamingEnv { .. } = NameDisp display
  where
  display mn ident = Map.lookup (mn,ident) names

  -- only format declared names, as parameters don't need any special
  -- formatting.
  names = Map.fromList
     $ [ mkEntry pn mn (nameIdent n) | (pn,ns)     <- Map.toList neExprs
                                     , n           <- ns
                                     , Declared mn <- [nameInfo n] ]

    ++ [ mkEntry pn mn (nameIdent n) | (pn,ns)     <- Map.toList neTypes
                                     , n           <- ns
                                     , Declared mn <- [nameInfo n] ]

  mkEntry pn mn i = ((mn,i),fmt)
    where
    fmt = case getModName pn of
            Just ns -> Qualified ns
            Nothing -> UnQualified


-- | Produce sets of visible names for types and declarations.
--
-- NOTE: if entries in the NamingEnv would have produced a name clash, they will
-- be omitted from the resulting sets.
visibleNames :: NamingEnv -> ({- types -} Set.Set Name
                             ,{- decls -} Set.Set Name)

visibleNames NamingEnv { .. } = (types,decls)
  where
  types = Set.fromList [ n | [n] <- Map.elems neTypes ]
  decls = Set.fromList [ n | [n] <- Map.elems neExprs ]


-- | Qualify all symbols in a 'NamingEnv' with the given prefix.
qualify :: ModName -> NamingEnv -> NamingEnv
qualify pfx NamingEnv { .. } =
  NamingEnv { neExprs = Map.mapKeys toQual neExprs
            , neTypes = Map.mapKeys toQual neTypes
            , .. }

  where
  -- XXX we don't currently qualify fresh names
  toQual (Qual _ n)  = Qual pfx n
  toQual (UnQual n)  = Qual pfx n
  toQual n@NewName{} = n

filterNames :: (PName -> Bool) -> NamingEnv -> NamingEnv
filterNames p NamingEnv { .. } =
  NamingEnv { neExprs = Map.filterWithKey check neExprs
            , neTypes = Map.filterWithKey check neTypes
            , .. }
  where
  check :: PName -> a -> Bool
  check n _ = p n


-- | Singleton type renaming environment.
singletonT :: PName -> Name -> NamingEnv
singletonT qn tn = mempty { neTypes = Map.singleton qn [tn] }

-- | Singleton expression renaming environment.
singletonE :: PName -> Name -> NamingEnv
singletonE qn en = mempty { neExprs = Map.singleton qn [en] }

-- | Like mappend, but when merging, prefer values on the lhs.
shadowing :: NamingEnv -> NamingEnv -> NamingEnv
shadowing l r = NamingEnv
  { neExprs  = Map.union (neExprs  l) (neExprs  r)
  , neTypes  = Map.union (neTypes  l) (neTypes  r)
  , neFixity = Map.union (neFixity l) (neFixity r) }

travNamingEnv :: Applicative f => (Name -> f Name) -> NamingEnv -> f NamingEnv
travNamingEnv f ne = NamingEnv <$> neExprs' <*> neTypes' <*> pure (neFixity ne)
  where
    neExprs' = traverse (traverse f) (neExprs ne)
    neTypes' = traverse (traverse f) (neTypes ne)


data InModule a = InModule !ModName a
                  deriving (Functor,Traversable,Foldable,Show)


-- | Generate a 'NamingEnv' using an explicit supply.
namingEnv' :: BindsNames a => a -> Supply -> (NamingEnv,Supply)
namingEnv' a supply = runSupplyM supply (namingEnv a)

-- | Things that define exported names.
class BindsNames a where
  namingEnv :: a -> SupplyM NamingEnv

instance BindsNames NamingEnv where
  namingEnv = return

instance BindsNames a => BindsNames (Maybe a) where
  namingEnv = foldMap namingEnv

instance BindsNames a => BindsNames [a] where
  namingEnv = foldMap namingEnv

-- | Generate a type renaming environment from the parameters that are bound by
-- this schema.
instance BindsNames (Schema PName) where
  namingEnv (Forall ps _ _ _) = foldMap namingEnv ps


-- | Interpret an import in the context of an interface, to produce a name
-- environment for the renamer, and a 'NameDisp' for pretty-printing.
interpImport :: Import -> IfaceDecls -> NamingEnv
interpImport imp publicDecls = qualified
  where

  -- optionally qualify names based on the import
  qualified | Just pfx <- iAs imp = qualify pfx restricted
            | otherwise           =             restricted

  -- restrict or hide imported symbols
  restricted
    | Just (Hiding ns) <- iSpec imp =
       filterNames (\qn -> not (getIdent qn `elem` ns)) public

    | Just (Only ns) <- iSpec imp =
       filterNames (\qn -> getIdent qn `elem` ns) public

    | otherwise = public

  -- generate the initial environment from the public interface, where no names
  -- are qualified
  public = unqualifiedEnv publicDecls


-- | Generate a naming environment from a declaration interface, where none of
-- the names are qualified.
unqualifiedEnv :: IfaceDecls -> NamingEnv
unqualifiedEnv IfaceDecls { .. } =
  mconcat [ exprs, tySyns, ntTypes, ntExprs
          , mempty { neFixity = Map.fromList fixity } ]
  where
  toPName n = mkUnqual (nameIdent n)

  exprs   = mconcat [ singletonE (toPName n) n | n <- Map.keys ifDecls ]
  tySyns  = mconcat [ singletonT (toPName n) n | n <- Map.keys ifTySyns ]
  ntTypes = mconcat [ singletonT (toPName n) n | n <- Map.keys ifNewtypes ]
  ntExprs = mconcat [ singletonE (toPName n) n | n <- Map.keys ifNewtypes ]

  fixity =
    catMaybes [ do f <- ifDeclFixity d; return (ifDeclName d,f)
              | d    <- Map.elems ifDecls ]


data ImportIface = ImportIface Import Iface

-- | Produce a naming environment from an interface file, that contains a
-- mapping only from unqualified names to qualified ones.
instance BindsNames ImportIface where
  namingEnv (ImportIface imp Iface { .. }) =
    return (interpImport imp ifPublic)

-- | Introduce the name 
instance BindsNames (InModule (Bind PName)) where
  namingEnv (InModule ns b) =
    do let Located { .. } = bName b
       n <- liftSupply (mkDeclared ns (getIdent thing) srcRange)

       let fixity = case bFixity b of
             Just f  -> mempty { neFixity = Map.singleton n f }
             Nothing -> mempty

       return (singletonE thing n `mappend` fixity)

-- | Generate the naming environment for a type parameter.
instance BindsNames (TParam PName) where
  namingEnv TParam { .. } =
    do let range = fromMaybe emptyRange tpRange
       n <- liftSupply (mkParameter (getIdent tpName) range)
       return (singletonT tpName n)

-- | The naming environment for a single module.  This is the mapping from
-- unqualified names to fully qualified names with uniques.
instance BindsNames (Module PName) where
  namingEnv Module { .. } = foldMap (namingEnv . InModule ns) mDecls
    where
    ns = thing mName

instance BindsNames (InModule (TopDecl PName)) where
  namingEnv (InModule ns td) =
    case td of
      Decl d      -> namingEnv (InModule ns (tlValue d))
      TDNewtype d -> namingEnv (InModule ns (tlValue d))
      Include _   -> return mempty

instance BindsNames (InModule (Newtype PName)) where
  namingEnv (InModule ns Newtype { .. }) =
    do let Located { .. } = nName
       tyName <- liftSupply (mkDeclared ns (getIdent thing) srcRange)
       eName  <- liftSupply (mkDeclared ns (getIdent thing) srcRange)
       return (singletonT thing tyName `mappend` singletonE thing eName)

-- | The naming environment for a single declaration.
instance BindsNames (InModule (Decl PName)) where
  namingEnv (InModule pfx d) = case d of
    DBind b ->
      do n <- mkName (bName b)
         return (singletonE (thing (bName b)) n `mappend` fixity n b)

    DSignature ns _sig    -> foldMap qualBind ns
    DPragma ns _p         -> foldMap qualBind ns
    DType (TySyn lqn _ _) -> qualType lqn
    DLocated d' _         -> namingEnv (InModule pfx d')
    DPatBind _pat _e      -> panic "ModuleSystem" ["Unexpected pattern binding"]
    DFixity{}             -> panic "ModuleSystem" ["Unexpected fixity declaration"]

    where

    mkName ln =
      liftSupply (mkDeclared pfx (getIdent (thing ln)) (srcRange ln))

    qualBind ln =
      do n <- mkName ln
         return (singletonE (thing ln) n)

    qualType ln =
      do n <- mkName ln
         return (singletonT (thing ln) n)

    fixity n b =
      case bFixity b of
        Just f  -> mempty { neFixity = Map.singleton n f }
        Nothing -> mempty<|MERGE_RESOLUTION|>--- conflicted
+++ resolved
@@ -10,7 +10,6 @@
 {-# LANGUAGE FlexibleInstances #-}
 {-# LANGUAGE FlexibleContexts #-}
 {-# LANGUAGE RecordWildCards #-}
-{-# LANGUAGE CPP #-}
 {-# LANGUAGE DeriveTraversable #-}
 {-# LANGUAGE DeriveFoldable #-}
 {-# LANGUAGE DeriveFunctor #-}
@@ -33,17 +32,8 @@
 import GHC.Generics (Generic)
 import Control.DeepSeq
 
-<<<<<<< HEAD
-#if __GLASGOW_HASKELL__ < 710
-import Control.Applicative (Applicative, (<$>), (<*>), pure)
-import Data.Monoid (Monoid(..))
-import Data.Foldable (Foldable,foldMap)
-import Data.Traversable (Traversable,traverse)
-#endif
-=======
 import Prelude ()
 import Prelude.Compat
->>>>>>> ad3fdb4e
 
 
 -- Naming Environment ----------------------------------------------------------
