--- conflicted
+++ resolved
@@ -37,12 +37,7 @@
 import qualified Cryptol.Eval.Monad as Eval
 import qualified Cryptol.Eval.Type as Eval
 import qualified Cryptol.Eval.Value as Eval
-<<<<<<< HEAD
 import           Cryptol.Eval.Env (GenEvalEnv(..))
-=======
-import qualified Cryptol.Eval.Type (evalValType, evalNumType)
-import qualified Cryptol.Eval.Env (EvalEnv(..))
->>>>>>> 20965a0b
 import Cryptol.TypeCheck.AST
 import Cryptol.TypeCheck.Solver.InfNat (Nat'(..))
 import Cryptol.Utils.Ident (Ident)
@@ -288,19 +283,11 @@
 finType :: TValue -> Maybe FinType
 finType ty =
   case ty of
-<<<<<<< HEAD
     Eval.TVBit            -> Just FTBit
     Eval.TVSeq n t        -> FTSeq <$> numType n <*> finType t
     Eval.TVTuple ts       -> FTTuple <$> traverse finType ts
     Eval.TVRec fields     -> FTRecord <$> traverse (traverseSnd finType) fields
     _                     -> Nothing
-=======
-    TVBit        -> Just FTBit
-    TVSeq n t    -> FTSeq <$> numType n <*> finType t
-    TVTuple ts   -> FTTuple <$> traverse finType ts
-    TVRec fields -> FTRecord <$> traverse (traverseSnd finType) fields
-    _            -> Nothing
->>>>>>> 20965a0b
 
 unFinType :: FinType -> Type
 unFinType fty =
@@ -316,7 +303,6 @@
 predArgTypes :: Schema -> Either String [FinType]
 predArgTypes schema@(Forall ts ps ty)
   | null ts && null ps =
-<<<<<<< HEAD
       case go <$> (Eval.evalType mempty ty) of
         Right (Just fts) -> Right fts
         _                -> Left $ "Not a valid predicate type:\n" ++ show (pp schema)
@@ -326,17 +312,6 @@
     go Eval.TVBit             = Just []
     go (Eval.TVFun ty1 ty2)   = (:) <$> finType ty1 <*> go ty2
     go _                      = Nothing
-=======
-      case go (Cryptol.Eval.Type.evalValType mempty ty) of
-        Just fts -> Right fts
-        Nothing  -> Left $ "Not a valid predicate type:\n" ++ show (pp schema)
-  | otherwise = Left $ "Not a monomorphic type:\n" ++ show (pp schema)
-  where
-    go :: TValue -> Maybe [FinType]
-    go TVBit           = Just []
-    go (TVFun ty1 ty2) = (:) <$> finType ty1 <*> go ty2
-    go _               = Nothing
->>>>>>> 20965a0b
 
 forallFinType :: FinType -> SBV.Symbolic Value
 forallFinType ty =
@@ -354,204 +329,10 @@
 existsFinType ty =
   case ty of
     FTBit         -> VBit <$> existsSBool_
-<<<<<<< HEAD
     FTSeq 0 FTBit -> return $ Eval.word 0 0
     FTSeq n FTBit -> VWord (toInteger n) . return . Eval.WordVal <$> (existsBV_ n)
     FTSeq n t     -> do vs <- replicateM n (existsFinType t)
                         return $ VSeq (toInteger n) $ Eval.SeqMap $ \i ->
                            return $ genericIndex vs i
     FTTuple ts    -> VTuple <$> mapM (fmap Eval.ready . existsFinType) ts
-    FTRecord fs   -> VRecord <$> mapM (traverseSnd (fmap Eval.ready . existsFinType)) fs
-=======
-    FTSeq 0 FTBit -> return $ VWord (literalSWord 0 0)
-    FTSeq n FTBit -> VWord <$> existsBV_ n
-    FTSeq n t     -> VSeq False <$> replicateM n (existsFinType t)
-    FTTuple ts    -> VTuple <$> mapM existsFinType ts
-    FTRecord fs   -> VRecord <$> mapM (traverseSnd existsFinType) fs
-
--- Simulation environment ------------------------------------------------------
-
-data Env = Env
-  { envVars :: Map.Map Name Value
-  , envTypes :: Map.Map TVar (Either Nat' TValue)
-  }
-
-instance Monoid Env where
-  mempty = Env
-    { envVars  = Map.empty
-    , envTypes = Map.empty
-    }
-
-  mappend l r = Env
-    { envVars  = Map.union (envVars  l) (envVars  r)
-    , envTypes = Map.union (envTypes l) (envTypes r)
-    }
-
--- | Bind a variable in the evaluation environment.
-bindVar :: (Name, Value) -> Env -> Env
-bindVar (n, thunk) env = env { envVars = Map.insert n thunk (envVars env) }
-
--- | Lookup a variable in the environment.
-lookupVar :: Name -> Env -> Maybe Value
-lookupVar n env = Map.lookup n (envVars env)
-
--- | Bind a type variable of kind *.
-bindType :: TVar -> (Either Nat' TValue) -> Env -> Env
-bindType p ty env = env { envTypes = Map.insert p ty (envTypes env) }
-
--- | Lookup a type variable.
-lookupType :: TVar -> Env -> Maybe (Either Nat' TValue)
-lookupType p env = Map.lookup p (envTypes env)
-
--- Expressions -----------------------------------------------------------------
-
-evalExpr :: Env -> Expr -> Value
-evalExpr env expr =
-  case expr of
-    EList es ty       -> VSeq (tIsBit ty) (map eval es)
-    ETuple es         -> VTuple (map eval es)
-    ERec fields       -> VRecord [ (f, eval e) | (f, e) <- fields ]
-    ESel e sel        -> evalSel sel (eval e)
-    EIf b e1 e2       -> iteValue (fromVBit (eval b)) (eval e1) (eval e2)
-    EComp ty e mss    -> evalComp env (evalValType env ty) e mss
-    EVar n            -> case lookupVar n env of
-                           Just x -> x
-                           _ -> panic "Cryptol.Symbolic.evalExpr" [ "Variable " ++ show n ++ " not found" ]
-    -- TODO: how to deal with uninterpreted functions?
-    ETAbs tv e -> case tpKind tv of
-      KType -> VPoly $ \ty -> evalExpr (bindType (tpVar tv) (Right ty) env) e
-      KNum  -> VNumPoly $ \n -> evalExpr (bindType (tpVar tv) (Left n) env) e
-      k     -> panic "[Symbolic] evalExpr" ["invalid kind on type abstraction", show k]
-    ETApp e ty        -> case eval e of
-      VPoly f    -> f (evalValType env ty)
-      VNumPoly f -> f (evalNumType env ty)
-      _          -> panic "[Symbolic] evalExpr"
-                         [ "expected a polymorphic value"
-                         , show e, show ty
-                         ]
-    EApp e1 e2        -> fromVFun (eval e1) (eval e2)
-    EAbs n _ty e      -> VFun $ \x -> evalExpr (bindVar (n, x) env) e
-    EProofAbs _prop e -> eval e
-    EProofApp e       -> eval e
-    ECast e _ty       -> eval e
-    EWhere e ds       -> evalExpr (evalDecls env ds) e
-    where
-      eval e = evalExpr env e
-
-evalValType :: Env -> Type -> TValue
-evalValType env ty = Cryptol.Eval.Type.evalValType env' ty
-  where env' = Cryptol.Eval.Env.EvalEnv Map.empty (envTypes env)
-
-evalNumType :: Env -> Type -> Nat'
-evalNumType env ty = Cryptol.Eval.Type.evalNumType env' ty
-  where env' = Cryptol.Eval.Env.EvalEnv Map.empty (envTypes env)
-
-evalSel :: Selector -> Value -> Value
-evalSel sel v =
-  case sel of
-    TupleSel n _  ->
-      case v of
-        VTuple xs  -> xs !! n -- 0-based indexing
-        VSeq b xs  -> VSeq b (map (evalSel sel) xs)
-        VStream xs -> VStream (map (evalSel sel) xs)
-        VFun f     -> VFun (\x -> evalSel sel (f x))
-        _ -> panic "Cryptol.Symbolic.evalSel" [ "Tuple selector applied to incompatible type" ]
-
-    RecordSel n _ ->
-      case v of
-        VRecord bs  -> case lookup n bs of
-                         Just x -> x
-                         _ -> panic "Cryptol.Symbolic.evalSel" [ "Selector " ++ show n ++ " not found" ]
-        VSeq b xs   -> VSeq b (map (evalSel sel) xs)
-        VStream xs  -> VStream (map (evalSel sel) xs)
-        VFun f      -> VFun (\x -> evalSel sel (f x))
-        _ -> panic "Cryptol.Symbolic.evalSel" [ "Record selector applied to non-record" ]
-
-    ListSel n _   -> case v of
-                       VWord s -> VBit (SBV.svTestBit s i)
-                                    where i = SBV.intSizeOf s - 1 - n
-                       _       -> fromSeq v !! n  -- 0-based indexing
-
--- Declarations ----------------------------------------------------------------
-
-evalDecls :: Env -> [DeclGroup] -> Env
-evalDecls = foldl evalDeclGroup
-
-evalDeclGroup :: Env -> DeclGroup -> Env
-evalDeclGroup env dg =
-  case dg of
-    NonRecursive d -> bindVar (evalDecl env d) env
-    Recursive ds   -> let env' = foldr bindVar env lazyBindings
-                          bindings = map (evalDecl env') ds
-                          lazyBindings = [ (qname, copyBySchema env (dSignature d) v)
-                                         | (d, (qname, v)) <- zip ds bindings ]
-                      in env'
-
-evalDecl :: Env -> Decl -> (Name, Value)
-evalDecl env d = (dName d, body)
-  where
-  body = case dDefinition d of
-           DExpr e -> evalExpr env e
-           DPrim   -> evalPrim d
-
--- | Make a copy of the given value, building the spine based only on
--- the type without forcing the value argument. This lets us avoid
--- strictness problems when evaluating recursive definitions.
-copyBySchema :: Env -> Schema -> Value -> Value
-copyBySchema env0 (Forall params _props ty) = go params env0
-  where
-    go [] env v = copyByType env (evalValType env ty) v
-    go (p : ps) env v =
-      case tpKind p of
-        KType -> VPoly (\t -> go ps (bindType (tpVar p) (Right t) env) (fromVPoly v t))
-        KNum -> VNumPoly (\t -> go ps (bindType (tpVar p) (Left t) env) (fromVNumPoly v t))
-        k -> panic "[Eval] copyBySchema" ["invalid kind on type abstraction", show k]
-
-copyByType :: Env -> TValue -> Value -> Value
-copyByType env ty v =
-  case ty of
-    TVBit       -> VBit (fromVBit v)
-    TVSeq _ ety -> VSeq (isTBit ety) (fromSeq v)
-    TVStream _  -> VStream (fromSeq v)
-    TVFun _ bty -> VFun (\x -> copyByType env bty (fromVFun v x))
-    TVTuple tys -> VTuple (zipWith (copyByType env) tys (fromVTuple v))
-    TVRec fs    -> VRecord [ (f, copyByType env t (lookupRecord f v)) | (f, t) <- fs ]
--- copyByType env ty v = logicUnary id id (evalValType env ty) v
-
--- List Comprehensions ---------------------------------------------------------
-
--- | Evaluate a comprehension.
-evalComp :: Env -> TValue -> Expr -> [[Match]] -> Value
-evalComp env seqty body ms =
-  case Eval.isTSeq seqty of
-    Just (len, el) -> toSeq len el [ evalExpr e body | e <- envs ]
-    Nothing -> evalPanic "Cryptol.Eval" ["evalComp given a non sequence", show seqty]
-
-  -- XXX we could potentially print this as a number if the type was available.
-  where
-  -- generate a new environment for each iteration of each parallel branch
-  benvs = map (branchEnvs env) ms
-
-  -- take parallel slices of each environment.  when the length of the list
-  -- drops below the number of branches, one branch has terminated.
-  allBranches es = length es == length ms
-  slices         = takeWhile allBranches (transpose benvs)
-
-  -- join environments to produce environments at each step through the process.
-  envs = map mconcat slices
-
--- | Turn a list of matches into the final environments for each iteration of
--- the branch.
-branchEnvs :: Env -> [Match] -> [Env]
-branchEnvs env matches =
-  case matches of
-    []     -> [env]
-    m : ms -> do env' <- evalMatch env m
-                 branchEnvs env' ms
-
--- | Turn a match into the list of environments it represents.
-evalMatch :: Env -> Match -> [Env]
-evalMatch env m = case m of
-  From n _ty expr -> [ bindVar (n, v) env | v <- fromSeq (evalExpr env expr) ]
-  Let d           -> [ bindVar (evalDecl env d) env ]
->>>>>>> 20965a0b
+    FTRecord fs   -> VRecord <$> mapM (traverseSnd (fmap Eval.ready . existsFinType)) fs