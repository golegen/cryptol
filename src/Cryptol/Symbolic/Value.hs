--- conflicted
+++ resolved
@@ -43,12 +43,8 @@
                            toFinSeq, toSeq, WordValue(..),
                            fromSeq, fromVBit, fromVWord, fromVFun, fromVPoly,
                            fromVTuple, fromVRecord, lookupRecord, SeqMap(..),
-<<<<<<< HEAD
-                           ppBV, BV(..), integerToChar, lookupSeqMap )
-=======
-                           ppBV,BV(..),integerToChar, lookupSeqMap,
+                           ppBV, BV(..), integerToChar, lookupSeqMap,
                            wordValueSize, asBitsMap)
->>>>>>> 28bc4f81
 import Cryptol.Utils.Panic (panic)
 import Cryptol.Utils.PP
 
@@ -81,10 +77,10 @@
 existsSBool_ = ask >>= liftIO . svMkSymVar (Just EX) KBool Nothing
 
 forallSInteger_ :: Symbolic SBool
-forallSInteger_ = svMkSymVar (Just ALL) KUnbounded Nothing
+forallSInteger_ = ask >>= liftIO . svMkSymVar (Just ALL) KUnbounded Nothing
 
 existsSInteger_ :: Symbolic SBool
-existsSInteger_ = svMkSymVar (Just EX) KUnbounded Nothing
+existsSInteger_ = ask >>= liftIO . svMkSymVar (Just EX) KUnbounded Nothing
 
 -- Values ----------------------------------------------------------------------
 
@@ -108,9 +104,9 @@
 
 mergeWord :: Bool
           -> SBool
-          -> WordValue SBool SWord
-          -> WordValue SBool SWord
-          -> WordValue SBool SWord
+          -> WordValue SBool SWord SInteger
+          -> WordValue SBool SWord SInteger
+          -> WordValue SBool SWord SInteger
 mergeWord f c (WordVal w1) (WordVal w2) =
     WordVal $ svSymbolicMerge (kindOf w1) f c w1 w2
 mergeWord f c w1 w2 =
@@ -118,9 +114,9 @@
 
 mergeWord' :: Bool
            -> SBool
-           -> Eval (WordValue SBool SWord)
-           -> Eval (WordValue SBool SWord)
-           -> Eval (WordValue SBool SWord)
+           -> Eval (WordValue SBool SWord SInteger)
+           -> Eval (WordValue SBool SWord SInteger)
+           -> Eval (WordValue SBool SWord SInteger)
 mergeWord' f c x y = mergeWord f c <$> x <*> y
 
 mergeBits :: Bool
