-- |
-- Module      :  $Header$
-- Copyright   :  (c) 2013-2014 Galois, Inc.
-- License     :  BSD3
-- Maintainer  :  cryptol@galois.com
-- Stability   :  provisional
-- Portability :  portable

{-# LANGUAGE PatternGuards, BangPatterns #-}
{-# LANGUAGE Safe #-}
module Cryptol.TypeCheck.Solve
  ( simplifyAllConstraints
  , proveImplication
  , checkTypeFunction
  ) where

import           Cryptol.Parser.AST(LQName, thing)
import           Cryptol.TypeCheck.AST
import           Cryptol.TypeCheck.Monad
import           Cryptol.TypeCheck.Subst
                    (FVS,apSubst,fvs,emptySubst,Subst,listSubst)
import           Cryptol.TypeCheck.Solver.Class
import           Cryptol.TypeCheck.Solver.Selector(tryHasGoal)
import qualified Cryptol.TypeCheck.Solver.Numeric.AST as Num
import qualified Cryptol.TypeCheck.Solver.Numeric.ImportExport as Num
import qualified Cryptol.TypeCheck.Solver.CrySAT as Num

import           Cryptol.TypeCheck.Defaulting(tryDefaultWith)

import           Data.Either(partitionEithers)
import           Data.Map ( Map )
import qualified Data.Map as Map
import           Data.Maybe ( mapMaybe, fromMaybe )
import           Data.Set ( Set )
import qualified Data.Set as Set

-- Add additional constraints that ensure validity of type function.
checkTypeFunction :: TFun -> [Type] -> [Prop]
checkTypeFunction TCSub [a,b]             = [ a >== b, pFin b]
checkTypeFunction TCDiv [a,b]             = [ b >== tOne, pFin a ]
checkTypeFunction TCMod [a,b]             = [ b >== tOne, pFin a ]
checkTypeFunction TCLenFromThen   [a,b,c] = [ pFin a, pFin b, pFin c, a =/= b ]
checkTypeFunction TCLenFromThenTo [a,b,c] = [ pFin a, pFin b, pFin c, a =/= b ]
checkTypeFunction _ _                     = []


--------------------------------------------------------------------------------

-- XXX at the moment, we try to solve class constraints before solving fin
-- constraints, as they could yield fin constraints.  At some point, it would
-- probably be good to try solving all of these in one big loop.
simplifyAllConstraints :: InferM ()
simplifyAllConstraints =
  do mapM_  tryHasGoal =<< getHasGoals
     gs <- getGoals
     mb <- io (Num.withSolver (`simpGoals` gs))
     case mb of
       Just (gs1,su) -> addGoals gs1
       Nothing -> -- XXX: Minimize the goals involved in the conflict
                  mapM_ (recordError . UnsolvedGoal) gs


proveImplication :: LQName -> [TParam] -> [Prop] -> [Goal] -> InferM Subst
proveImplication lnam as ps gs =
  do mbErr <- io (proveImplication' lnam as ps gs)
     case mbErr of
       Right su -> return su
       Left err -> recordError err >> return emptySubst

proveImplication' :: LQName -> [TParam] -> [Prop] -> [Goal] ->
                                              IO (Either Error Subst)
proveImplication' lname as ps gs =
  Num.withSolver $ \s ->

  do varMap <- Num.assumeProps s ps

     (possible,imps) <- Num.check s (uniVars (ps,gs))
     let su  = importImps varMap imps
         gs0 = apSubst su gs

     if not possible
       then return $ Left $ UnusableFunction (thing lname) ps
       else -- XXX: Use imps
            do let gs1 = filter ((`notElem` ps) . goal) gs0
               gs2 <- simpGoals s gs1

               -- XXX: Minimize the goals invovled in the conflict
               let gs3 = fromMaybe (gs1,emptySubst) gs2
               case gs3 of
                 ([],su) -> return (Right su)

                 -- XXX: Do we need the su?
                 (us,_) -> return $ Left
                                  $ UnsolvedDelcayedCt
                                  $ DelayedCt { dctSource = lname
                                              , dctForall = as
                                              , dctAsmps  = ps
                                              , dctGoals  = us
                                              }

uniVars :: FVS a => a -> Set Num.Name
uniVars = Set.map Num.exportVar . Set.filter isUni . fvs
  where
  isUni (TVFree _ k _ _) = k == KNum
  isUni _                = False



-- | Class goals go on the left, numeric goals go on the right.
numericRight :: Goal -> Either Goal ((Goal, Num.VarMap), Num.Prop)
numericRight g  = case Num.exportProp (goal g) of
                    Just (p,vm)  -> Right ((g,vm), p)
                    Nothing -> Left g

-- | Assumes that the substitution has been applied to the goals.
simpGoals :: Num.Solver -> [Goal] -> IO (Maybe ([Goal],Subst))
simpGoals s gs0 =
  do let (unsolvedClassCts,numCts) = solveClassCts gs0
         varMap = Map.unions [ vm | ((_,vm),_) <- numCts ]
     case numCts of
       [] -> return $ Just (unsolvedClassCts, emptySubst)
       _  -> do mbOk <- Num.checkDefined s uvs numCts
                case mbOk of
                  Nothing -> return Nothing
                  Just (nonDef,def,imps) ->
<<<<<<< HEAD
                    -- XXX: the 'imps' should be treated as new constraints!
                    -- we are currently loosing them.
                    do def1 <- Num.simplifyProps s def
=======
                    do let def' = [ (a,p) | (a,_,p) <- eliminateRedundant def ]
                       def1 <- Num.simplifyProps s def'
>>>>>>> 602ae4b2
                       let su = importImps varMap imps

                       -- XXX: Apply subst to class constraints and go again?
                       return $ Just ( apSubst su
                                     $ map fst nonDef ++
                                       unsolvedClassCts ++
                                       map fst def1
                                     , su
                                     )
  where
  uvs = uniVars gs0

  solveClassRight g = case classStep g of
                        Just gs -> Right gs
                        Nothing -> Left g

  -- returns (unsolved class constraints, numeric constraints)
  solveClassCts [] = ([], [])
  solveClassCts gs =
     let (classCts,numCts)    = partitionEithers (map numericRight gs)
         (unsolved,solveds)   = partitionEithers (map solveClassRight classCts)
         (unsolved',numCts')  = solveClassCts (concat solveds)
     in (unsolved ++ unsolved', numCts ++ numCts')


importImps :: Num.VarMap -> Map Num.Name Num.Expr -> Subst
importImps varMap = listSubst . mapMaybe imp . Map.toList
  where
  imp (x,e) = case (Map.lookup x varMap, Num.importType varMap e) of
                (Just tv, Just ty) -> Just (tv,ty)
                _                  -> Nothing




-- | Reduce goals of the form (a >= k1, a >= k2, a >= k3, ...) into one of the
-- form (a >= max (k1, k2, k3, ...)), when all the k's are constant.  Otherwise,
-- return goals unchanged.
eliminateRedundant :: [(a,Num.Prop,Num.SMTProp)] -> [(a,Num.Prop,Num.SMTProp)]
eliminateRedundant  = go Map.empty []
  where

  go geqs other ( g@(_,prop,_) : rest) =
    case prop of
      Num.Var v Num.:>= Num.K n -> go (addUpperBound v (n,g) geqs)   other  rest
      _                         -> go                        geqs (g:other) rest

  go geqs other [] = [ g | (_,g) <- Map.elems geqs ] ++ other

  -- add in a possible upper bound for var
  addUpperBound var g = Map.insertWith cmp var g
    where
    cmp a b | fst a > fst b = a
            | otherwise     = b<|MERGE_RESOLUTION|>--- conflicted
+++ resolved
@@ -123,14 +123,10 @@
                 case mbOk of
                   Nothing -> return Nothing
                   Just (nonDef,def,imps) ->
-<<<<<<< HEAD
                     -- XXX: the 'imps' should be treated as new constraints!
                     -- we are currently loosing them.
-                    do def1 <- Num.simplifyProps s def
-=======
                     do let def' = [ (a,p) | (a,_,p) <- eliminateRedundant def ]
                        def1 <- Num.simplifyProps s def'
->>>>>>> 602ae4b2
                        let su = importImps varMap imps
 
                        -- XXX: Apply subst to class constraints and go again?
