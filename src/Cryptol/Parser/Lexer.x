--- conflicted
+++ resolved
@@ -117,11 +117,8 @@
 "infix"                   { emit $ KW KW_infix  }
 
 "primitive"               { emit $ KW KW_primitive }
-<<<<<<< HEAD
 "parameter"               { emit $ KW KW_parameter }
-=======
 "constraint"              { emit $ KW KW_constraint }
->>>>>>> 0cc5151e
 
 @num2                     { emitS (numToken 2  . Text.drop 2) }
 @num8                     { emitS (numToken 8  . Text.drop 2) }
