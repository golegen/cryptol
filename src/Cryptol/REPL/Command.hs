-- |
-- Module      :  $Header$
-- Copyright   :  (c) 2013-2016 Galois, Inc.
-- License     :  BSD3
-- Maintainer  :  cryptol@galois.com
-- Stability   :  provisional
-- Portability :  portable

{-# LANGUAGE FlexibleContexts #-}
{-# LANGUAGE OverloadedStrings #-}
{-# LANGUAGE PatternGuards #-}
{-# LANGUAGE RecordWildCards #-}
module Cryptol.REPL.Command (
    -- * Commands
    Command(..), CommandDescr(..), CommandBody(..)
  , parseCommand
  , runCommand
  , splitCommand
  , findCommand
  , findCommandExact
  , findNbCommand

  , moduleCmd, loadCmd, loadPrelude, setOptionCmd

    -- Parsing
  , interactiveConfig
  , replParseExpr

    -- Evaluation and Typechecking
  , replEvalExpr
  , replCheckExpr

    -- Check, SAT, and prove
  , qcCmd, QCMode(..)
  , satCmd
  , proveCmd
  , onlineProveSat
  , offlineProveSat

    -- Misc utilities
  , handleCtrlC
  , sanitize

    -- To support Notebook interface (might need to refactor)
  , replParse
  , liftModuleCmd
  , moduleCmdResult
  ) where

import Cryptol.REPL.Monad
import Cryptol.REPL.Trie

import qualified Cryptol.ModuleSystem as M
import qualified Cryptol.ModuleSystem.Name as M
import qualified Cryptol.ModuleSystem.NamingEnv as M
import qualified Cryptol.ModuleSystem.Renamer as M (RenamerWarning(SymbolShadowed))
import qualified Cryptol.Utils.Ident as M

import qualified Cryptol.Eval.Monad as E
import qualified Cryptol.Eval.Value as E
import Cryptol.Testing.Concrete
import qualified Cryptol.Testing.Random  as TestR
import Cryptol.Parser
    (parseExprWith,parseReplWith,ParseError(),Config(..),defaultConfig
    ,parseModName,parseHelpName)
import qualified Cryptol.TypeCheck.AST as T
import qualified Cryptol.TypeCheck.Subst as T
import qualified Cryptol.TypeCheck.InferTypes as T
import           Cryptol.TypeCheck.Solve(defaultReplExpr)
import qualified Cryptol.TypeCheck.Solver.CrySAT as CrySAT
import Cryptol.TypeCheck.PP (dump,ppWithNames)
import Cryptol.Utils.PP
import Cryptol.Utils.Panic(panic)
import qualified Cryptol.Parser.AST as P
import qualified Cryptol.Transform.Specialize as S
import Cryptol.Symbolic (ProverCommand(..), QueryType(..), SatNum(..))
import qualified Cryptol.Symbolic as Symbolic

import Control.DeepSeq
import qualified Control.Exception as X
import Control.Monad hiding (mapM, mapM_)
import qualified Data.ByteString as BS
import Data.Bits ((.&.))
import Data.Char (isSpace,isPunctuation,isSymbol)
import Data.Function (on)
import Data.List (intercalate,nub,sortBy,partition)
import Data.Maybe (fromMaybe,mapMaybe)
import System.Environment (lookupEnv)
import System.Exit (ExitCode(ExitSuccess))
import System.Process (shell,createProcess,waitForProcess)
import qualified System.Process as Process(runCommand)
import System.FilePath((</>), isPathSeparator)
import System.Directory(getHomeDirectory,setCurrentDirectory,doesDirectoryExist)
import qualified Data.Map as Map
import qualified Data.Set as Set
import qualified Data.IntMap as IntMap
import System.IO(hFlush,stdout)
import System.Random.TF(newTFGen)
import Numeric (showFFloat)
import qualified Data.Text as ST
import qualified Data.Text.Lazy as T

import Prelude ()
import Prelude.Compat

-- Commands --------------------------------------------------------------------

-- | Commands.
data Command
  = Command (REPL ())         -- ^ Successfully parsed command
  | Ambiguous String [String] -- ^ Ambiguous command, list of conflicting
                              --   commands
  | Unknown String            -- ^ The unknown command

-- | Command builder.
data CommandDescr = CommandDescr
  { cNames :: [String]
  , cBody :: CommandBody
  , cHelp :: String
  }

instance Show CommandDescr where
  show = show . cNames

instance Eq CommandDescr where
  (==) = (==) `on` cNames

instance Ord CommandDescr where
  compare = compare `on` cNames

data CommandBody
  = ExprArg     (String   -> REPL ())
  | FileExprArg (FilePath -> String -> REPL ())
  | DeclsArg    (String   -> REPL ())
  | ExprTypeArg (String   -> REPL ())
  | FilenameArg (FilePath -> REPL ())
  | OptionArg   (String   -> REPL ())
  | ShellArg    (String   -> REPL ())
  | NoArg       (REPL ())


-- | REPL command parsing.
commands :: CommandMap
commands  = foldl insert emptyTrie commandList
  where
  insert m d = foldl (insertOne d) m (cNames d)
  insertOne d m name = insertTrie name d m

-- | Notebook command parsing.
nbCommands :: CommandMap
nbCommands  = foldl insert emptyTrie nbCommandList
  where
  insert m d = foldl (insertOne d) m (cNames d)
  insertOne d m name = insertTrie name d m

-- | A subset of commands safe for Notebook execution
nbCommandList :: [CommandDescr]
nbCommandList  =
  [ CommandDescr [ ":t", ":type" ] (ExprArg typeOfCmd)
    "check the type of an expression"
  , CommandDescr [ ":b", ":browse" ] (ExprTypeArg browseCmd)
    "display the current environment"
  , CommandDescr [ ":?", ":help" ] (ExprArg helpCmd)
    "display a brief description about a function"
  , CommandDescr [ ":s", ":set" ] (OptionArg setOptionCmd)
    "set an environmental option (:set on its own displays current values)"
  , CommandDescr [ ":check" ] (ExprArg (void . qcCmd QCRandom))
    "use random testing to check that the argument always returns true (if no argument, check all properties)"
  , CommandDescr [ ":exhaust" ] (ExprArg (void . qcCmd QCExhaust))
    "use exhaustive testing to prove that the argument always returns true (if no argument, check all properties)"
  , CommandDescr [ ":prove" ] (ExprArg proveCmd)
    "use an external solver to prove that the argument always returns true (if no argument, check all properties)"
  , CommandDescr [ ":sat" ] (ExprArg satCmd)
    "use a solver to find a satisfying assignment for which the argument returns true (if no argument, find an assignment for all properties)"
  , CommandDescr [ ":debug_specialize" ] (ExprArg specializeCmd)
    "do type specialization on a closed expression"
  ]

commandList :: [CommandDescr]
commandList  =
  nbCommandList ++
  [ CommandDescr [ ":q", ":quit" ] (NoArg quitCmd)
    "exit the REPL"
  , CommandDescr [ ":l", ":load" ] (FilenameArg loadCmd)
    "load a module"
  , CommandDescr [ ":r", ":reload" ] (NoArg reloadCmd)
    "reload the currently loaded module"
  , CommandDescr [ ":e", ":edit" ] (FilenameArg editCmd)
    "edit the currently loaded module"
  , CommandDescr [ ":!" ] (ShellArg runShellCmd)
    "execute a command in the shell"
  , CommandDescr [ ":cd" ] (FilenameArg cdCmd)
    "set the current working directory"
  , CommandDescr [ ":m", ":module" ] (FilenameArg moduleCmd)
    "load a module"
  , CommandDescr [ ":w", ":writeByteArray" ] (FileExprArg writeFileCmd)
    "write data of type `fin n => [n][8]` to a file"
  , CommandDescr [ ":readByteArray" ] (FilenameArg readFileCmd)
    "read data from a file as type `fin n => [n][8]`, binding the value to variable `it`"
  ]

genHelp :: [CommandDescr] -> [String]
genHelp cs = map cmdHelp cs
  where
  cmdHelp cmd  = concat [ "  ", cmdNames cmd, pad (cmdNames cmd), cHelp cmd ]
  cmdNames cmd = intercalate ", " (cNames cmd)
  padding      = 2 + maximum (map (length . cmdNames) cs)
  pad n        = replicate (max 0 (padding - length n)) ' '


-- Command Evaluation ----------------------------------------------------------

-- | Run a command.
runCommand :: Command -> REPL ()
runCommand c = case c of

  Command cmd -> cmd `Cryptol.REPL.Monad.catch` handler
    where
    handler re = rPutStrLn "" >> rPrint (pp re)

  Unknown cmd -> rPutStrLn ("Unknown command: " ++ cmd)

  Ambiguous cmd cmds -> do
    rPutStrLn (cmd ++ " is ambiguous, it could mean one of:")
    rPutStrLn ("\t" ++ intercalate ", " cmds)


-- Get the setting we should use for displaying values.
getPPValOpts :: REPL E.PPOpts
getPPValOpts =
  do EnvNum base      <- getUser "base"
     EnvBool ascii    <- getUser "ascii"
     EnvNum infLength <- getUser "infLength"
     return E.PPOpts { E.useBase      = base
                     , E.useAscii     = ascii
                     , E.useInfLength = infLength
                     }

evalCmd :: String -> REPL ()
evalCmd str = do
  letEnabled <- getLetEnabled
  ri <- if letEnabled
          then replParseInput str
          else P.ExprInput <$> replParseExpr str
  case ri of
    P.ExprInput expr -> do
      (val,_ty) <- replEvalExpr expr
      ppOpts <- getPPValOpts
      valDoc <- io $ rethrowEvalError $ E.runEval $ E.ppValue ppOpts val

      -- This is the point where the value gets forced. We deepseq the
      -- pretty-printed representation of it, rather than the value
      -- itself, leaving it up to the pretty-printer to determine how
      -- much of the value to force
      --out <- io $ rethrowEvalError
      --          $ return $!! show $ pp $ E.WithBase ppOpts val

      rPutStrLn (show valDoc)
    P.LetInput decl -> do
      -- explicitly make this a top-level declaration, so that it will
      -- be generalized if mono-binds is enabled
      replEvalDecl decl

data QCMode = QCRandom | QCExhaust deriving (Eq, Show)

-- | Randomly test a property, or exhaustively check it if the number
-- of values in the type under test is smaller than the @tests@
-- environment variable, or we specify exhaustive testing.
qcCmd :: QCMode -> String -> REPL [TestReport]
qcCmd qcMode "" =
  do (xs,disp) <- getPropertyNames
     let nameStr x = show (fixNameDisp disp (pp x))
     if null xs
        then rPutStrLn "There are no properties in scope." *> return []
        else concat <$> (forM xs $ \x ->
               do let str = nameStr x
                  rPutStr $ "property " ++ str ++ " "
                  qcCmd qcMode str)

qcCmd qcMode str =
  do expr <- replParseExpr str
     (val,ty) <- replEvalExpr expr
     EnvNum testNum  <- getUser "tests"
     case testableType ty of
       Just (sz,vss) | qcMode == QCExhaust || sz <= toInteger testNum -> do
            rPutStrLn "Using exhaustive testing."
            let f _ [] = panic "Cryptol.REPL.Command"
                                    ["Exhaustive testing ran out of test cases"]
                f _ (vs : vss1) = do
                  result <- io $ runOneTest val vs
                  return (result, vss1)
                testSpec = TestSpec {
                    testFn = f
                  , testProp = str
                  , testTotal = sz
                  , testPossible = sz
                  , testRptProgress = ppProgress
                  , testClrProgress = delProgress
                  , testRptFailure = ppFailure
                  , testRptSuccess = do
                      delTesting
                      prtLn $ "passed " ++ show sz ++ " tests."
                      rPutStrLn "Q.E.D."
                  }
            prt testingMsg
            report <- runTests testSpec vss
            return [report]

       Just (sz,_) -> case TestR.testableType ty of
              Nothing   -> raise (TypeNotTestable ty)
              Just gens -> do
                rPutStrLn "Using random testing."
                let testSpec = TestSpec {
                        testFn = \sz' g -> io $ TestR.runOneTest val gens sz' g
                      , testProp = str
                      , testTotal = toInteger testNum
                      , testPossible = sz
                      , testRptProgress = ppProgress
                      , testClrProgress = delProgress
                      , testRptFailure = ppFailure
                      , testRptSuccess = do
                          delTesting
                          prtLn $ "passed " ++ show testNum ++ " tests."
                      }
                prt testingMsg
                g <- io newTFGen
                report <- runTests testSpec g
                when (isPass (reportResult report)) $ do
                  let szD = fromIntegral sz :: Double
                      percent = fromIntegral (testNum * 100) / szD
                      showValNum
                        | sz > 2 ^ (20::Integer) =
                          "2^^" ++ show (lg2 sz)
                        | otherwise = show sz
                  rPutStrLn $ "Coverage: "
                    ++ showFFloat (Just 2) percent "% ("
                    ++ show testNum ++ " of "
                    ++ showValNum ++ " values)"
                return [report]
       Nothing -> return []

  where
  testingMsg = "testing..."

  totProgressWidth = 4    -- 100%

  lg2 :: Integer -> Integer
  lg2 x | x >= 2^(1024::Int) = 1024 + lg2 (x `div` 2^(1024::Int))
        | x == 0       = 0
        | otherwise    = let valNumD = fromIntegral x :: Double
                         in round $ logBase 2 valNumD :: Integer

  prt msg   = rPutStr msg >> io (hFlush stdout)
  prtLn msg = rPutStrLn msg >> io (hFlush stdout)

  ppProgress this tot = unlessBatch $
    let percent = show (div (100 * this) tot) ++ "%"
        width   = length percent
        pad     = replicate (totProgressWidth - width) ' '
    in prt (pad ++ percent)

  del n       = unlessBatch $ prt (replicate n '\BS')
  delTesting  = del (length testingMsg)
  delProgress = del totProgressWidth

  ppFailure failure = do
    delTesting
    opts <- getPPValOpts
    case failure of
      FailFalse [] -> do
        prtLn "FAILED"
      FailFalse vs -> do
        prtLn "FAILED for the following inputs:"
        mapM_ (\v -> rPrint =<< (io $ E.runEval $ E.ppValue opts v)) vs
      FailError err [] -> do
        prtLn "ERROR"
        rPrint (pp err)
      FailError err vs -> do
        prtLn "ERROR for the following inputs:"
        mapM_ (\v -> rPrint =<< (io $ E.runEval $ E.ppValue opts v)) vs
        rPrint (pp err)
      Pass -> panic "Cryptol.REPL.Command" ["unexpected Test.Pass"]

satCmd, proveCmd :: String -> REPL ()
satCmd = cmdProveSat True
proveCmd = cmdProveSat False

-- | Console-specific version of 'proveSat'. Prints output to the
-- console, and binds the @it@ variable to a record whose form depends
-- on the expression given. See ticket #66 for a discussion of this
-- design.
cmdProveSat :: Bool -> String -> REPL ()
cmdProveSat isSat "" =
  do (xs,disp) <- getPropertyNames
     let nameStr x = show (fixNameDisp disp (pp x))
     if null xs
        then rPutStrLn "There are no properties in scope."
        else forM_ xs $ \x ->
               do let str = nameStr x
                  if isSat
                     then rPutStr $ ":sat "   ++ str ++ "\n\t"
                     else rPutStr $ ":prove " ++ str ++ "\n\t"
                  cmdProveSat isSat str
cmdProveSat isSat str = do
  let cexStr | isSat = "satisfying assignment"
             | otherwise = "counterexample"
  EnvString proverName <- getUser "prover"
  EnvString fileName <- getUser "smtfile"
  let mfile = if fileName == "-" then Nothing else Just fileName
  case proverName of
    "offline" -> do
      result <- offlineProveSat isSat str mfile
      case result of
        Left msg -> rPutStrLn msg
        Right smtlib -> do
          let filename = fromMaybe "standard output" mfile
          let satWord | isSat = "satisfiability"
                      | otherwise = "validity"
          rPutStrLn $
              "Writing to SMT-Lib file " ++ filename ++ "..."
          rPutStrLn $
            "To determine the " ++ satWord ++
            " of the expression, use an external SMT solver."
          case mfile of
            Just path -> io $ writeFile path smtlib
            Nothing -> rPutStr smtlib
    _ -> do
      result <- onlineProveSat isSat str mfile
      ppOpts <- getPPValOpts
      case result of
        Symbolic.EmptyResult         ->
          panic "REPL.Command" [ "got EmptyResult for online prover query" ]
        Symbolic.ProverError msg     -> rPutStrLn msg
        Symbolic.ThmResult ts        -> do
          rPutStrLn (if isSat then "Unsatisfiable" else "Q.E.D.")
          (t, e) <- mkSolverResult cexStr (not isSat) (Left ts)
          bindItVariable t e
        Symbolic.AllSatResult tevss -> do
          let tess = map (map $ \(t,e,_) -> (t,e)) tevss
              vss  = map (map $ \(_,_,v) -> v)     tevss
              ppvs vs = do
<<<<<<< HEAD
                parseExpr <- replParseExpr expr
                docs <- mapM (io . E.runEval . E.ppValue ppOpts) vs
                let -- function application has precedence 3
=======
                parseExpr <- replParseExpr str
                let docs = map (pp . E.WithBase ppOpts) vs
                    -- function application has precedence 3
>>>>>>> 906f1fe3
                    doc = ppPrec 3 parseExpr
                rPrint $ hang doc 2 (sep docs) <+>
                  text (if isSat then "= True" else "= False")
          resultRecs <- mapM (mkSolverResult cexStr isSat . Right) tess
          let collectTes tes = (t, es)
                where
                  (ts, es) = unzip tes
                  t = case nub ts of
                        [t'] -> t'
                        _ -> panic "REPL.Command.onlineProveSat"
                               [ "satisfying assignments with different types" ]
              (ty, exprs) =
                case resultRecs of
                  [] -> panic "REPL.Command.onlineProveSat"
                          [ "no satisfying assignments after mkSovlerResult" ]
                  [(t, e)] -> (t, [e])
                  _        -> collectTes resultRecs
          forM_ vss ppvs
          case (ty, exprs) of
            (t, [e]) -> bindItVariable t e
            (t, es ) -> bindItVariables t es

onlineProveSat :: Bool
               -> String -> Maybe FilePath -> REPL Symbolic.ProverResult
onlineProveSat isSat str mfile = do
  EnvString proverName <- getUser "prover"
  EnvBool verbose <- getUser "debug"
  satNum <- getUserSatNum
  parseExpr <- replParseExpr str
  (_, expr, schema) <- replCheckExpr parseExpr
  decls <- fmap M.deDecls getDynEnv
  let cmd = Symbolic.ProverCommand {
          pcQueryType    = if isSat then SatQuery satNum else ProveQuery
        , pcProverName   = proverName
        , pcVerbose      = verbose
        , pcExtraDecls   = decls
        , pcSmtFile      = mfile
        , pcExpr         = expr
        , pcSchema       = schema
        }
  liftModuleCmd $ Symbolic.satProve cmd

offlineProveSat :: Bool -> String -> Maybe FilePath -> REPL (Either String String)
offlineProveSat isSat str mfile = do
  EnvBool verbose <- getUser "debug"
  parseExpr <- replParseExpr str
  (_, expr, schema) <- replCheckExpr parseExpr
  decls <- fmap M.deDecls getDynEnv
  let cmd = Symbolic.ProverCommand {
          pcQueryType    = if isSat then SatQuery (SomeSat 0) else ProveQuery
        , pcProverName   = "offline"
        , pcVerbose      = verbose
        , pcExtraDecls   = decls
        , pcSmtFile      = mfile
        , pcExpr         = expr
        , pcSchema       = schema
        }
  liftModuleCmd $ Symbolic.satProveOffline cmd

rIdent :: M.Ident
rIdent  = M.packIdent "result"

-- | Make a type/expression pair that is suitable for binding to @it@
-- after running @:sat@ or @:prove@
mkSolverResult :: String
               -> Bool
               -> Either [T.Type] [(T.Type, T.Expr)]
               -> REPL (T.Type, T.Expr)
mkSolverResult thing result earg =
  do prims <- getPrimMap
     let addError t = (t, T.eError prims t ("no " ++ thing ++ " available"))

         argF = case earg of
                  Left ts   -> mkArgs (map addError ts)
                  Right tes -> mkArgs tes

         eTrue  = T.ePrim prims (M.packIdent "True")
         eFalse = T.ePrim prims (M.packIdent "False")
         resultE = if result then eTrue else eFalse

         rty = T.TRec $ [(rIdent, T.tBit )] ++ map fst argF
         re  = T.ERec $ [(rIdent, resultE)] ++ map snd argF

     return (rty, re)
  where
  mkArgs tes = zipWith mkArg [1 :: Int ..] tes
    where
    mkArg n (t,e) =
      let argName = M.packIdent ("arg" ++ show n)
       in ((argName,t),(argName,e))

specializeCmd :: String -> REPL ()
specializeCmd str = do
  parseExpr <- replParseExpr str
  (_, expr, schema) <- replCheckExpr parseExpr
  spexpr <- replSpecExpr expr
  rPutStrLn  "Expression type:"
  rPrint    $ pp schema
  rPutStrLn  "Original expression:"
  rPutStrLn $ dump expr
  rPutStrLn  "Specialized expression:"
  rPutStrLn $ dump spexpr

typeOfCmd :: String -> REPL ()
typeOfCmd str = do

  expr         <- replParseExpr str
  (_re,def,sig) <- replCheckExpr expr

  -- XXX need more warnings from the module system
  --io (mapM_ printWarning ws)
  whenDebug (rPutStrLn (dump def))
  (_,_,names) <- getFocusedEnv
  -- type annotation ':' has precedence 2
  rPrint $ runDoc names $ ppPrec 2 expr <+> text ":" <+> pp sig

readFileCmd :: FilePath -> REPL ()
readFileCmd fp = do
  bytes <- replReadFile fp (\err -> rPutStrLn (show err) >> return Nothing)
  case bytes of
      Nothing -> return ()
      Just bs ->
        do pm <- getPrimMap
           let expr = T.eString pm (map (toEnum . fromIntegral) (BS.unpack bs))
               ty   = T.tString (BS.length bs)
           bindItVariable ty expr

writeFileCmd :: FilePath -> String -> REPL ()
writeFileCmd file str = do
  expr         <- replParseExpr str
  (val,ty)     <- replEvalExpr expr
  if not (tIsByteSeq ty)
   then rPrint $  "Cannot write expression of types other than [n][8]."
              <+> "Type was: " <+> pp ty
   else wf file =<< serializeValue val
 where
  wf fp bytes = replWriteFile fp bytes (rPutStrLn . show)
  tIsByteSeq x = maybe False
                       (tIsByte . snd)
                       (T.tIsSeq x)
  tIsByte    x = maybe False
                       (\(n,b) -> T.tIsBit b && T.tIsNum n == Just 8)
                       (T.tIsSeq x)
  serializeValue (E.VSeq n _ vs) = do
    ws <- io $ E.runEval (mapM (>>=E.fromVWord "serializeValue") $ E.enumerateSeqMap n vs)
    return $ BS.pack $ map serializeByte ws
  serializeValue _             =
    panic "Cryptol.REPL.Command.writeFileCmd"
      ["Impossible: Non-VSeq value of type [n][8]."]
  serializeByte (E.BV _ v) = fromIntegral (v .&. 0xFF)

reloadCmd :: REPL ()
reloadCmd  = do
  mb <- getLoadedMod
  case mb of
    Just m  -> loadCmd (lPath m)
    Nothing -> return ()


editCmd :: String -> REPL ()
editCmd path
  | null path = do
      mb <- getLoadedMod
      case mb of

        Just m -> do
          success <- replEdit (lPath m)
          if success
             then loadCmd (lPath m)
             else return ()

        Nothing   -> do
          rPutStrLn "No files to edit."
          return ()

  | otherwise = do
      _  <- replEdit path
      mb <- getLoadedMod
      case mb of
        Nothing -> loadCmd path
        Just _  -> return ()

moduleCmd :: String -> REPL ()
moduleCmd modString
  | null modString = return ()
  | otherwise      = do
      case parseModName modString of
        Just m -> loadCmd =<< liftModuleCmd (M.findModule m)
        Nothing -> rPutStrLn "Invalid module name."

loadPrelude :: REPL ()
loadPrelude  = moduleCmd $ show $ pp M.preludeName

loadCmd :: FilePath -> REPL ()
loadCmd path
  | null path = return ()
  | otherwise = do
      setLoadedMod LoadedModule
        { lName = Nothing
        , lPath = path
        }

      m <- liftModuleCmd (M.loadModuleByPath path)
      whenDebug (rPutStrLn (dump m))
      setLoadedMod LoadedModule
        { lName = Just (T.mName m)
        , lPath = path
        }
      setDynEnv mempty

quitCmd :: REPL ()
quitCmd  = stop


browseCmd :: String -> REPL ()
browseCmd pfx = do
  (iface,names,disp) <- getFocusedEnv
  let (visibleTypes,visibleDecls) = M.visibleNames names

      (visibleType,visibleDecl)
        | null pfx  =
          ((`Set.member` visibleTypes)
          ,(`Set.member` visibleDecls))

        | otherwise =
          (\n -> n `Set.member` visibleTypes && pfx `isNamePrefix` n
          ,\n -> n `Set.member` visibleDecls && pfx `isNamePrefix` n)

  browseTSyns    visibleType iface disp
  browseNewtypes visibleType iface disp
  browseVars     visibleDecl iface disp

browseTSyns :: (M.Name -> Bool) -> M.IfaceDecls -> NameDisp -> REPL ()
browseTSyns isVisible M.IfaceDecls { .. } names = do
  let tsyns = sortBy (M.cmpNameDisplay names `on` T.tsName)
              [ ts | ts <- Map.elems ifTySyns, isVisible (T.tsName ts) ]
  unless (null tsyns) $ do
    rPutStrLn "Type Synonyms"
    rPutStrLn "============="
    rPrint (runDoc names (nest 4 (vcat (map pp tsyns))))
    rPutStrLn ""

browseNewtypes :: (M.Name -> Bool) -> M.IfaceDecls -> NameDisp -> REPL ()
browseNewtypes isVisible M.IfaceDecls { .. } names = do
  let nts = sortBy (M.cmpNameDisplay names `on` T.ntName)
            [ nt | nt <- Map.elems ifNewtypes, isVisible (T.ntName nt) ]
  unless (null nts) $ do
    rPutStrLn "Newtypes"
    rPutStrLn "========"
    rPrint (runDoc names (nest 4 (vcat (map T.ppNewtypeShort nts))))
    rPutStrLn ""

browseVars :: (M.Name -> Bool) -> M.IfaceDecls -> NameDisp -> REPL ()
browseVars isVisible M.IfaceDecls { .. } names = do
  let vars = sortBy (M.cmpNameDisplay names `on` M.ifDeclName)
             [ d | d <- Map.elems ifDecls, isVisible (M.ifDeclName d) ]


  let isProp p     = T.PragmaProperty `elem` (M.ifDeclPragmas p)
      (props,syms) = partition isProp vars

  ppBlock "Properties" props
  ppBlock "Symbols"    syms

  where
  ppBlock name xs = unless (null xs) $
    do rPutStrLn name
       rPutStrLn (replicate (length name) '=')
       let ppVar M.IfaceDecl { .. } = pp ifDeclName <+> char ':' <+> pp ifDeclSig
       rPrint (runDoc names (nest 4 (vcat (map ppVar xs))))
       rPutStrLn ""



setOptionCmd :: String -> REPL ()
setOptionCmd str
  | Just value <- mbValue = setUser key value
  | null key              = mapM_ (describe . optName) (leaves userOptions)
  | otherwise             = describe key
  where
  (before,after) = break (== '=') str
  key   = trim before
  mbValue = case after of
              _ : stuff -> Just (trim stuff)
              _         -> Nothing

  describe k = do
    ev <- tryGetUser k
    case ev of
      Just (EnvString s)   -> rPutStrLn (k ++ " = " ++ s)
      Just (EnvProg p as)  -> rPutStrLn (k ++ " = " ++ intercalate " " (p:as))
      Just (EnvNum n)      -> rPutStrLn (k ++ " = " ++ show n)
      Just (EnvBool True)  -> rPutStrLn (k ++ " = on")
      Just (EnvBool False) -> rPutStrLn (k ++ " = off")
      Nothing              -> do rPutStrLn ("Unknown user option: `" ++ k ++ "`")
                                 when (any isSpace k) $ do
                                   let (k1, k2) = break isSpace k
                                   rPutStrLn ("Did you mean: `:set " ++ k1 ++ " =" ++ k2 ++ "`?")


-- XXX at the moment, this can only look at declarations.
helpCmd :: String -> REPL ()
helpCmd cmd
  | null cmd  = mapM_ rPutStrLn (genHelp commandList)
  | otherwise =
    case parseHelpName cmd of
      Just qname ->
        do (env,rnEnv,nameEnv) <- getFocusedEnv
           name <- liftModuleCmd (M.renameVar rnEnv qname)
           case Map.lookup name (M.ifDecls env) of
             Just M.IfaceDecl { .. } ->
               do rPutStrLn ""

                  let property
                        | P.PragmaProperty `elem` ifDeclPragmas = text "property"
                        | otherwise                             = empty
                  rPrint $ runDoc nameEnv
                         $ nest 4
                         $ property
                           <+> pp qname
                           <+> colon
                           <+> pp (ifDeclSig)

                  case ifDeclDoc of
                    Just str -> rPutStrLn ('\n' : str)
                    Nothing  -> return ()

             Nothing -> rPutStrLn "// No documentation is available."

      Nothing ->
           rPutStrLn ("Unable to parse name: " ++ cmd)


runShellCmd :: String -> REPL ()
runShellCmd cmd
  = io $ do h <- Process.runCommand cmd
            _ <- waitForProcess h
            return ()

cdCmd :: FilePath -> REPL ()
cdCmd f | null f = rPutStrLn $ "[error] :cd requires a path argument"
        | otherwise = do
  exists <- io $ doesDirectoryExist f
  if exists
    then io $ setCurrentDirectory f
    else raise $ DirectoryNotFound f

-- C-c Handlings ---------------------------------------------------------------

-- XXX this should probably do something a bit more specific.
handleCtrlC :: REPL ()
handleCtrlC  = rPutStrLn "Ctrl-C"


-- Utilities -------------------------------------------------------------------

isNamePrefix :: String -> M.Name -> Bool
isNamePrefix pfx =
  let pfx' = ST.pack pfx
   in \n -> case M.nameInfo n of
              M.Declared _ -> pfx' `ST.isPrefixOf` M.identText (M.nameIdent n)
              M.Parameter  -> False


{-
printWarning :: (Range,Warning) -> IO ()
printWarning = print . ppWarning

printError :: (Range,Error) -> IO ()
printError = print . ppError
-}

-- | Lift a parsing action into the REPL monad.
replParse :: (String -> Either ParseError a) -> String -> REPL a
replParse parse str = case parse str of
  Right a -> return a
  Left e  -> raise (ParseError e)

replParseInput :: String -> REPL (P.ReplInput P.PName)
replParseInput = replParse (parseReplWith interactiveConfig . T.pack)

replParseExpr :: String -> REPL (P.Expr P.PName)
replParseExpr = replParse (parseExprWith interactiveConfig . T.pack)

interactiveConfig :: Config
interactiveConfig = defaultConfig { cfgSource = "<interactive>" }

getPrimMap :: REPL M.PrimMap
getPrimMap  = liftModuleCmd M.getPrimMap

liftModuleCmd :: M.ModuleCmd a -> REPL a
liftModuleCmd cmd = moduleCmdResult =<< io . cmd =<< getModuleEnv

moduleCmdResult :: M.ModuleRes a -> REPL a
moduleCmdResult (res,ws0) = do
  EnvBool warnDefaulting <- getUser "warnDefaulting"
  EnvBool warnShadowing  <- getUser "warnShadowing"
  -- XXX: let's generalize this pattern
  let isDefaultWarn (T.DefaultingTo _ _) = True
      isDefaultWarn _ = False

      filterDefaults w | warnDefaulting = Just w
      filterDefaults (M.TypeCheckWarnings xs) =
        case filter (not . isDefaultWarn . snd) xs of
          [] -> Nothing
          ys -> Just (M.TypeCheckWarnings ys)
      filterDefaults w = Just w

      isShadowWarn (M.SymbolShadowed {}) = True

      filterShadowing w | warnShadowing = Just w
      filterShadowing (M.RenamerWarnings xs) =
        case filter (not . isShadowWarn) xs of
          [] -> Nothing
          ys -> Just (M.RenamerWarnings ys)
      filterShadowing w = Just w

  let ws = mapMaybe filterDefaults . mapMaybe filterShadowing $ ws0
  (_,_,names) <- getFocusedEnv
  mapM_ (rPrint . runDoc names . pp) ws
  case res of
    Right (a,me') -> setModuleEnv me' >> return a
    Left err      -> raise (ModuleSystemError names err)

replCheckExpr :: P.Expr P.PName -> REPL (P.Expr M.Name,T.Expr,T.Schema)
replCheckExpr e = liftModuleCmd $ M.checkExpr e

-- | Check declarations as though they were defined at the top-level.
replCheckDecls :: [P.Decl P.PName] -> REPL [T.DeclGroup]
replCheckDecls ds = do

  -- check the decls
  npds        <- liftModuleCmd (M.noPat ds)

  let mkTop d = P.Decl P.TopLevel { P.tlExport = P.Public
                                  , P.tlDoc    = Nothing
                                  , P.tlValue  = d }
  (names,ds') <- liftModuleCmd (M.checkDecls (map mkTop npds))

  -- extend the naming env
  denv        <- getDynEnv
  setDynEnv denv { M.deNames = names `M.shadowing` M.deNames denv }

  return ds'

replSpecExpr :: T.Expr -> REPL T.Expr
replSpecExpr e = liftModuleCmd $ S.specialize e

replEvalExpr :: P.Expr P.PName -> REPL (E.Value, T.Type)
replEvalExpr expr =
  do (_,def,sig) <- replCheckExpr expr

     me <- getModuleEnv
     let cfg = M.meSolverConfig me
     mbDef <- io $ CrySAT.withSolver cfg (\s -> defaultReplExpr s def sig)

     (def1,ty) <-
        case mbDef of
          Nothing -> raise (EvalPolyError sig)
          Just (tys,def1) ->
            do let nms = T.addTNames (T.sVars sig) IntMap.empty
               mapM_ (warnDefault nms) tys
               let su = T.listSubst [ (T.tpVar a, t) | (a,t) <- tys ]
               return (def1, T.apSubst su (T.sType sig))

     val <- liftModuleCmd (rethrowEvalError . M.evalExpr def1)
     whenDebug (rPutStrLn (dump def1))
     -- add "it" to the namespace
     bindItVariable ty def1
     return (val,ty)
  where
  warnDefault ns (x,t) =
        rPrint $ text "Assuming" <+> ppWithNames ns x <+> text "=" <+> pp t

itIdent :: M.Ident
itIdent  = M.packIdent "it"

replWriteFile :: FilePath -> BS.ByteString -> (X.SomeException -> REPL ()) -> REPL ()
replWriteFile fp bytes handler =
 do x <- io $ X.catch (BS.writeFile fp bytes >> return Nothing) (return . Just)
    maybe (return ()) handler x

replReadFile :: FilePath -> (X.SomeException -> REPL (Maybe BS.ByteString)) -> REPL (Maybe BS.ByteString)
replReadFile fp handler =
 do x <- io $ X.catch (Right `fmap` BS.readFile fp) (\e -> return $ Left e)
    either handler (return . Just) x

-- | Creates a fresh binding of "it" to the expression given, and adds
-- it to the current dynamic environment
bindItVariable :: T.Type -> T.Expr -> REPL ()
bindItVariable ty expr = do
  freshIt <- freshName itIdent
  let schema = T.Forall { T.sVars  = []
                        , T.sProps = []
                        , T.sType  = ty
                        }
      decl = T.Decl { T.dName       = freshIt
                    , T.dSignature  = schema
                    , T.dDefinition = T.DExpr expr
                    , T.dPragmas    = []
                    , T.dInfix      = False
                    , T.dFixity     = Nothing
                    , T.dDoc        = Nothing
                    }
  liftModuleCmd (M.evalDecls [T.NonRecursive decl])
  denv <- getDynEnv
  let nenv' = M.singletonE (P.UnQual itIdent) freshIt
                           `M.shadowing` M.deNames denv
  setDynEnv $ denv { M.deNames = nenv' }

-- | Creates a fresh binding of "it" to a finite sequence of
-- expressions of the same type, and adds that sequence to the current
-- dynamic environment
bindItVariables :: T.Type -> [T.Expr] -> REPL ()
bindItVariables ty exprs = bindItVariable seqTy seqExpr
  where
    len = length exprs
    seqTy = T.tSeq (T.tNum len) ty
    seqExpr = T.EList exprs ty

replEvalDecl :: P.Decl P.PName -> REPL ()
replEvalDecl decl = do
  dgs <- replCheckDecls [decl]
  whenDebug (mapM_ (\dg -> (rPutStrLn (dump dg))) dgs)
  liftModuleCmd (M.evalDecls dgs)

replEdit :: String -> REPL Bool
replEdit file = do
  mb <- io (lookupEnv "EDITOR")
  let editor = fromMaybe "vim" mb
  io $ do
    (_,_,_,ph) <- createProcess (shell (unwords [editor, file]))
    exit       <- waitForProcess ph
    return (exit == ExitSuccess)

type CommandMap = Trie CommandDescr


-- Command Parsing -------------------------------------------------------------

-- | Strip leading space.
sanitize :: String -> String
sanitize  = dropWhile isSpace

-- | Strip trailing space.
sanitizeEnd :: String -> String
sanitizeEnd = reverse . sanitize . reverse

trim :: String -> String
trim = sanitizeEnd . sanitize

-- | Split at the first word boundary.
splitCommand :: String -> Maybe (String,String)
splitCommand txt =
  case sanitize txt of
    ':' : more
      | (as,bs) <- span (\x -> isPunctuation x || isSymbol x) more
      , not (null as) -> Just (':' : as, sanitize bs)

      | (as,bs) <- break isSpace more
      , not (null as) -> Just (':' : as, sanitize bs)

      | otherwise -> Nothing

    expr -> guard (not (null expr)) >> return (expr,[])

-- | Uncons a list.
uncons :: [a] -> Maybe (a,[a])
uncons as = case as of
  a:rest -> Just (a,rest)
  _      -> Nothing

-- | Lookup a string in the command list.
findCommand :: String -> [CommandDescr]
findCommand str = lookupTrie str commands

-- | Lookup a string in the command list, returning an exact match
-- even if it's the prefix of another command.
findCommandExact :: String -> [CommandDescr]
findCommandExact str = lookupTrieExact str commands

-- | Lookup a string in the notebook-safe command list.
findNbCommand :: Bool -> String -> [CommandDescr]
findNbCommand True  str = lookupTrieExact str nbCommands
findNbCommand False str = lookupTrie      str nbCommands

-- | Parse a line as a command.
parseCommand :: (String -> [CommandDescr]) -> String -> Maybe Command
parseCommand findCmd line = do
  (cmd,args) <- splitCommand line
  let args' = sanitizeEnd args
  case findCmd cmd of
    [c] -> case cBody c of
      ExprArg     body -> Just (Command (body args'))
      DeclsArg    body -> Just (Command (body args'))
      ExprTypeArg body -> Just (Command (body args'))
      FilenameArg body -> Just (Command (body =<< expandHome args'))
      OptionArg   body -> Just (Command (body args'))
      ShellArg    body -> Just (Command (body args'))
      NoArg       body -> Just (Command  body)
      FileExprArg body ->
        case extractFilePath args' of
           Just (fp,expr) -> Just (Command (expandHome fp >>= flip body expr))
           Nothing        -> Nothing
    [] -> case uncons cmd of
      Just (':',_) -> Just (Unknown cmd)
      Just _       -> Just (Command (evalCmd line))
      _            -> Nothing

    cs -> Just (Ambiguous cmd (concatMap cNames cs))

  where
  expandHome path =
    case path of
      '~' : c : more | isPathSeparator c -> do dir <- io getHomeDirectory
                                               return (dir </> more)
      _ -> return path

  extractFilePath ipt =
    let quoted q = (\(a,b) -> (a, drop 1 b)) . break (== q)
    in case ipt of
        ""        -> Nothing
        '\'':rest -> Just $ quoted '\'' rest
        '"':rest  -> Just $ quoted '"' rest
        _         -> Just $ break isSpace ipt<|MERGE_RESOLUTION|>--- conflicted
+++ resolved
@@ -439,15 +439,9 @@
           let tess = map (map $ \(t,e,_) -> (t,e)) tevss
               vss  = map (map $ \(_,_,v) -> v)     tevss
               ppvs vs = do
-<<<<<<< HEAD
-                parseExpr <- replParseExpr expr
+                parseExpr <- replParseExpr str
                 docs <- mapM (io . E.runEval . E.ppValue ppOpts) vs
                 let -- function application has precedence 3
-=======
-                parseExpr <- replParseExpr str
-                let docs = map (pp . E.WithBase ppOpts) vs
-                    -- function application has precedence 3
->>>>>>> 906f1fe3
                     doc = ppPrec 3 parseExpr
                 rPrint $ hang doc 2 (sep docs) <+>
                   text (if isSat then "= True" else "= False")
