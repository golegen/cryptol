Loading module Cryptol
Loading module Cryptol
Loading module test04
module test04
import Cryptol
/* Not recursive */
test04::test : {a, b} (Literal 10 b) => a -> ((a, ()), (a, b))
test04::test = \{a, b} (Literal 10 b) (a : a) ->
               (test04::f () (), test04::f b (Cryptol::demote 10 b <>))
               where
                 /* Not recursive */
                 test04::f : {c} c -> (a, c)
                 test04::f = \{c} (x : c) -> (a, x)
                 
               

Loading module Cryptol
Loading module test04
<<<<<<< HEAD
=======
[warning] at ./test04.cry:3:19--3:21:
  Defaulting type parameter 'bits'
             of literal or demoted expression
             at ./test04.cry:3:19--3:21
  to 4
>>>>>>> 287abbf1

[error] at ./test04.cry:3:19--3:21:
  Unsolved constraints:
    Literal 10 ()
      arising from
      use of literal or demoted expression
      at ./test04.cry:3:19--3:21<|MERGE_RESOLUTION|>--- conflicted
+++ resolved
@@ -4,9 +4,9 @@
 module test04
 import Cryptol
 /* Not recursive */
-test04::test : {a, b} (Literal 10 b) => a -> ((a, ()), (a, b))
-test04::test = \{a, b} (Literal 10 b) (a : a) ->
-               (test04::f () (), test04::f b (Cryptol::demote 10 b <>))
+test04::test : {a, b} (b >= 4, fin b) => a -> ((a, ()), (a, [b]))
+test04::test = \{a, b} (b >= 4, fin b) (a : a) ->
+               (test04::f () (), test04::f [b] (Cryptol::demote 10 b <> <>))
                where
                  /* Not recursive */
                  test04::f : {c} c -> (a, c)
@@ -16,18 +16,17 @@
 
 Loading module Cryptol
 Loading module test04
-<<<<<<< HEAD
-=======
 [warning] at ./test04.cry:3:19--3:21:
   Defaulting type parameter 'bits'
              of literal or demoted expression
              at ./test04.cry:3:19--3:21
   to 4
->>>>>>> 287abbf1
 
 [error] at ./test04.cry:3:19--3:21:
-  Unsolved constraints:
-    Literal 10 ()
-      arising from
-      use of literal or demoted expression
-      at ./test04.cry:3:19--3:21+  Type mismatch:
+    Expected type: ()
+    Inferred type: [?p33]
+  where
+  ?p33 is type parameter 'bits'
+          of literal or demoted expression
+          at ./test04.cry:3:19--3:21